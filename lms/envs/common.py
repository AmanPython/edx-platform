--- conflicted
+++ resolved
@@ -4697,7 +4697,6 @@
 # .. setting_default: None
 # .. setting_description: Base URL of the micro-frontend-based courseware page.
 LEARNING_MICROFRONTEND_URL = None
-<<<<<<< HEAD
 # .. setting_name: ORA_GRADING_MICROFRONTEND_URL
 # .. setting_default: None
 # .. setting_description: Base URL of the micro-frontend-based openassessment grading page.
@@ -4705,7 +4704,6 @@
 # .. setting_warning: Also set site's openresponseassessment.enhanced_staff_grader
 #     waffle flag.
 ORA_GRADING_MICROFRONTEND_URL = None
-=======
 # .. setting_name: DISCUSSIONS_MICROFRONTEND_URL
 # .. setting_default: None
 # .. setting_description: Base URL of the micro-frontend-based discussions page.
@@ -4720,7 +4718,6 @@
 # .. toggle_creation_date: 2021-12-03
 # .. toggle_tickets: https://openedx.atlassian.net/browse/VAN-666
 ENABLE_AUTHN_RESET_PASSWORD_HIBP_POLICY = False
->>>>>>> 70e78398
 
 ############### Settings for the ace_common plugin #################
 ACE_ENABLED_CHANNELS = ['django_email']
