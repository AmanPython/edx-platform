--- conflicted
+++ resolved
@@ -81,11 +81,6 @@
         "ENABLE_THIRD_PARTY_AUTH": true,
         "ENABLE_COMBINED_LOGIN_REGISTRATION": true,
         "PREVIEW_LMS_BASE": "preview.localhost:8003",
-<<<<<<< HEAD
-        "SUBDOMAIN_BRANDING": false,
-        "SUBDOMAIN_COURSE_LISTINGS": false,
-=======
->>>>>>> abd9920e
         "ALLOW_AUTOMATED_SIGNUPS": true,
         "AUTOMATIC_AUTH_FOR_TESTING": true,
         "MODE_CREATION_FOR_TESTING": true,
