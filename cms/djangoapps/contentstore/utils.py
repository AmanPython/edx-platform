--- conflicted
+++ resolved
@@ -1573,7 +1573,6 @@
     return course_rerun_context
 
 
-<<<<<<< HEAD
 def get_course_index_context(request, course_key, course_block):
     """
     Utils is used to get context of course index outline.
@@ -1650,7 +1649,8 @@
     }
 
     return course_index_context
-=======
+
+
 def get_course_videos_context(course_block, pagination_conf, course_key=None):
     """
     Utils is used to get contest of course videos.
@@ -1735,7 +1735,6 @@
         # Cached state for transcript providers' credentials (org-specific)
         course_video_context['transcript_credentials'] = get_transcript_credentials_state_for_org(course.id.org)
     return course_video_context
->>>>>>> b9ee4a9a
 
 
 class StudioPermissionsService:
