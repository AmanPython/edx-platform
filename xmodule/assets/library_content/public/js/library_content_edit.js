--- conflicted
+++ resolved
@@ -38,11 +38,7 @@
     var $xblockHeader = $wrapper.find('.xblock-header');
     if (!$loader.hasClass('is-hidden')) {
         var timer = setInterval(function() {
-<<<<<<< HEAD
-            $.get(runtime.handlerUrl(element, 'children_are_updating'), function( data ) {
-=======
             $.get(runtime.handlerUrl(element, 'children_are_syncing'), function( data ) {
->>>>>>> 9d959c7d
                 if (data !== true) {
                     $loader.addClass('is-hidden');
                     $xblockHeader.removeClass('is-hidden');
