#
# This file is autogenerated by pip-compile with Python 3.8
# by the following command:
#
#    make upgrade
#
acid-xblock==0.2.1
    # via -r requirements/edx/base.txt
aiohttp==3.8.5
    # via
    #   -r requirements/edx/base.txt
    #   geoip2
    #   openai
aiosignal==1.3.1
    # via
    #   -r requirements/edx/base.txt
    #   aiohttp
algoliasearch==2.6.3
    # via
    #   -c requirements/edx/../constraints.txt
    #   -r requirements/edx/base.txt
amqp==5.1.1
    # via
    #   -r requirements/edx/base.txt
    #   kombu
analytics-python==1.4.post1
    # via -r requirements/edx/base.txt
aniso8601==9.0.1
    # via
    #   -r requirements/edx/base.txt
    #   edx-tincan-py35
annotated-types==0.5.0
    # via pydantic
anyio==3.7.1
    # via
    #   fastapi
    #   httpcore
    #   starlette
appdirs==1.4.4
    # via
    #   -r requirements/edx/base.txt
    #   fs
asgiref==3.7.2
    # via
    #   -r requirements/edx/base.txt
    #   django
    #   django-countries
asn1crypto==1.5.1
    # via
    #   -r requirements/edx/base.txt
    #   oscrypto
    #   snowflake-connector-python
astroid==2.13.5
    # via
    #   pylint
    #   pylint-celery
async-timeout==4.0.3
    # via
    #   -r requirements/edx/base.txt
    #   aiohttp
    #   redis
attrs==23.1.0
    # via
    #   -r requirements/edx/base.txt
    #   aiohttp
    #   edx-ace
    #   jsonschema
    #   lti-consumer-xblock
    #   openedx-blockstore
    #   openedx-events
    #   openedx-learning
    #   referencing
babel==2.11.0
    # via
    #   -c requirements/edx/../constraints.txt
    #   -r requirements/edx/base.txt
    #   enmerkar
    #   enmerkar-underscore
backoff==1.10.0
    # via
    #   -r requirements/edx/base.txt
    #   analytics-python
backports-zoneinfo[tzdata]==0.2.1
    # via
    #   -r requirements/edx/base.txt
    #   celery
    #   icalendar
    #   kombu
beautifulsoup4==4.12.2
    # via
    #   -r requirements/edx/base.txt
    #   -r requirements/edx/testing.in
    #   pynliner
billiard==4.1.0
    # via
    #   -r requirements/edx/base.txt
    #   celery
bleach[css]==6.0.0
    # via
    #   -r requirements/edx/base.txt
    #   edx-enterprise
    #   lti-consumer-xblock
    #   openedx-django-wiki
    #   ora2
    #   xblock-drag-and-drop-v2
    #   xblock-poll
bok-choy==2.0.2
    # via -r requirements/edx/testing.in
boto==2.39.0
    # via
    #   -c requirements/edx/../constraints.txt
    #   -r requirements/edx/base.txt
boto3==1.7.0
    # via
    #   -c requirements/edx/../constraints.txt
    #   -r requirements/edx/base.txt
    #   django-ses
    #   fs-s3fs
    #   ora2
botocore==1.10.84
    # via
    #   -c requirements/edx/../constraints.txt
    #   -r requirements/edx/base.txt
    #   boto3
    #   s3transfer
bridgekeeper==0.9
    # via -r requirements/edx/base.txt
celery==5.3.4
    # via
    #   -c requirements/edx/../constraints.txt
    #   -r requirements/edx/base.txt
    #   django-celery-results
    #   django-user-tasks
    #   edx-celeryutils
    #   edx-enterprise
    #   event-tracking
    #   openedx-learning
certifi==2023.7.22
    # via
    #   -r requirements/edx/base.txt
    #   elasticsearch
    #   httpcore
    #   httpx
    #   py2neo
    #   requests
    #   snowflake-connector-python
cffi==1.15.1
    # via
    #   -r requirements/edx/base.txt
    #   cryptography
    #   pynacl
    #   snowflake-connector-python
chardet==5.2.0
    # via
    #   -r requirements/edx/base.txt
    #   -r requirements/edx/coverage.txt
    #   diff-cover
    #   pysrt
charset-normalizer==2.0.12
    # via
    #   -c requirements/edx/../constraints.txt
    #   -r requirements/edx/base.txt
    #   aiohttp
    #   requests
    #   snowflake-connector-python
chem==1.2.0
    # via -r requirements/edx/base.txt
click==8.1.6
    # via
    #   -c requirements/edx/../constraints.txt
    #   -r requirements/edx/base.txt
    #   celery
    #   click-didyoumean
    #   click-log
    #   click-plugins
    #   click-repl
    #   code-annotations
    #   edx-django-utils
    #   edx-lint
    #   import-linter
    #   nltk
    #   pact-python
    #   user-util
    #   uvicorn
click-didyoumean==0.3.0
    # via
    #   -r requirements/edx/base.txt
    #   celery
click-log==0.4.0
    # via edx-lint
click-plugins==1.1.1
    # via
    #   -r requirements/edx/base.txt
    #   celery
click-repl==0.3.0
    # via
    #   -r requirements/edx/base.txt
    #   celery
code-annotations==1.5.0
    # via
    #   -r requirements/edx/base.txt
    #   -r requirements/edx/testing.in
    #   edx-enterprise
    #   edx-lint
    #   edx-toggles
codejail-includes==1.0.0
    # via -r requirements/edx/base.txt
coreapi==2.3.3
    # via
    #   -r requirements/edx/base.txt
    #   drf-yasg
coreschema==0.0.4
    # via
    #   -r requirements/edx/base.txt
    #   coreapi
    #   drf-yasg
coverage[toml]==7.3.1
    # via
    #   -r requirements/edx/coverage.txt
    #   pytest-cov
crowdsourcehinter-xblock==0.6
    # via -r requirements/edx/base.txt
cryptography==38.0.4
    # via
    #   -c requirements/edx/../constraints.txt
    #   -r requirements/edx/base.txt
    #   django-fernet-fields-v2
    #   edx-enterprise
    #   jwcrypto
    #   optimizely-sdk
    #   pgpy
    #   pyjwt
    #   pyopenssl
    #   snowflake-connector-python
    #   social-auth-core
cssselect==1.2.0
    # via
    #   -r requirements/edx/testing.in
    #   pyquery
cssutils==2.7.1
    # via
    #   -r requirements/edx/base.txt
    #   pynliner
ddt==1.6.0
    # via -r requirements/edx/testing.in
defusedxml==0.7.1
    # via
    #   -r requirements/edx/base.txt
    #   djangorestframework-xml
    #   ora2
    #   python3-openid
    #   social-auth-core
deprecated==1.2.14
    # via
    #   -r requirements/edx/base.txt
    #   jwcrypto
diff-cover==7.7.0
    # via -r requirements/edx/coverage.txt
dill==0.3.7
    # via pylint
distlib==0.3.7
    # via virtualenv
django==3.2.21
    # via
    #   -c requirements/edx/../common_constraints.txt
    #   -r requirements/edx/base.txt
    #   django-appconf
    #   django-celery-results
    #   django-classy-tags
    #   django-config-models
    #   django-cors-headers
    #   django-crum
    #   django-fernet-fields-v2
    #   django-filter
    #   django-js-asset
    #   django-method-override
    #   django-model-utils
    #   django-multi-email-field
    #   django-mysql
    #   django-oauth-toolkit
    #   django-sekizai
    #   django-ses
    #   django-splash
    #   django-statici18n
    #   django-storages
    #   django-user-tasks
    #   django-waffle
    #   djangorestframework
    #   done-xblock
    #   drf-jwt
    #   drf-nested-routers
    #   drf-yasg
    #   edx-ace
    #   edx-api-doc-tools
    #   edx-auth-backends
    #   edx-bulk-grades
    #   edx-celeryutils
    #   edx-completion
    #   edx-django-release-util
    #   edx-django-sites-extensions
    #   edx-django-utils
    #   edx-drf-extensions
    #   edx-enterprise
    #   edx-event-bus-kafka
    #   edx-event-bus-redis
    #   edx-i18n-tools
    #   edx-milestones
    #   edx-name-affirmation
    #   edx-organizations
    #   edx-proctoring
    #   edx-rbac
    #   edx-search
    #   edx-submissions
    #   edx-toggles
    #   edx-token-utils
    #   edx-when
    #   edxval
    #   enmerkar
    #   enmerkar-underscore
    #   event-tracking
    #   help-tokens
    #   jsonfield
    #   lti-consumer-xblock
    #   openedx-blockstore
    #   openedx-django-pyfs
    #   openedx-django-wiki
    #   openedx-events
    #   openedx-filters
    #   openedx-learning
    #   ora2
    #   super-csv
    #   xss-utils
django-appconf==1.0.5
    # via
    #   -r requirements/edx/base.txt
    #   django-statici18n
django-cache-memoize==0.1.10
    # via
    #   -r requirements/edx/base.txt
    #   edx-enterprise
django-celery-results==2.5.1
    # via -r requirements/edx/base.txt
django-classy-tags==4.1.0
    # via
    #   -r requirements/edx/base.txt
    #   django-sekizai
django-config-models==2.5.0
    # via
    #   -r requirements/edx/base.txt
    #   edx-enterprise
    #   edx-name-affirmation
    #   lti-consumer-xblock
django-cors-headers==4.2.0
    # via -r requirements/edx/base.txt
django-countries==7.5.1
    # via
    #   -r requirements/edx/base.txt
    #   edx-enterprise
django-crum==0.7.9
    # via
    #   -r requirements/edx/base.txt
    #   edx-django-utils
    #   edx-enterprise
    #   edx-proctoring
    #   edx-rbac
    #   edx-toggles
    #   super-csv
django-environ==0.11.2
    # via
    #   -r requirements/edx/base.txt
    #   openedx-blockstore
django-fernet-fields-v2==0.9
    # via
    #   -r requirements/edx/base.txt
    #   edx-enterprise
django-filter==23.2
    # via
    #   -r requirements/edx/base.txt
    #   edx-enterprise
    #   lti-consumer-xblock
    #   openedx-blockstore
django-ipware==5.0.0
    # via
    #   -r requirements/edx/base.txt
    #   edx-enterprise
    #   edx-proctoring
django-js-asset==2.1.0
    # via
    #   -r requirements/edx/base.txt
    #   django-mptt
django-method-override==1.0.4
    # via -r requirements/edx/base.txt
django-model-utils==4.3.1
    # via
    #   -r requirements/edx/base.txt
    #   django-user-tasks
    #   edx-bulk-grades
    #   edx-celeryutils
    #   edx-completion
    #   edx-enterprise
    #   edx-milestones
    #   edx-name-affirmation
    #   edx-organizations
    #   edx-proctoring
    #   edx-rbac
    #   edx-submissions
    #   edx-when
    #   edxval
    #   ora2
    #   super-csv
django-mptt==0.14.0
    # via
    #   -r requirements/edx/base.txt
    #   openedx-django-wiki
django-multi-email-field==0.7.0
    # via
    #   -r requirements/edx/base.txt
    #   edx-enterprise
django-mysql==4.11.0
    # via -r requirements/edx/base.txt
django-oauth-toolkit==1.4.1
    # via
    #   -c requirements/edx/../constraints.txt
    #   -r requirements/edx/base.txt
    #   edx-enterprise
django-object-actions==4.2.0
    # via
    #   -r requirements/edx/base.txt
    #   edx-enterprise
django-pipeline==2.1.0
    # via -r requirements/edx/base.txt
django-ratelimit==4.1.0
    # via -r requirements/edx/base.txt
django-sekizai==4.1.0
    # via
    #   -r requirements/edx/base.txt
    #   openedx-django-wiki
django-ses==3.5.0
    # via -r requirements/edx/base.txt
django-simple-history==3.3.0
    # via
    #   -r requirements/edx/base.txt
    #   edx-enterprise
    #   edx-name-affirmation
    #   edx-organizations
    #   edx-proctoring
    #   ora2
django-splash==1.3.0
    # via -r requirements/edx/base.txt
django-statici18n==2.4.0
    # via
    #   -r requirements/edx/base.txt
    #   lti-consumer-xblock
    #   xblock-drag-and-drop-v2
django-storages==1.11.1
    # via
    #   -c requirements/edx/../constraints.txt
    #   -r requirements/edx/base.txt
    #   edxval
django-user-tasks==3.1.0
    # via -r requirements/edx/base.txt
django-waffle==4.0.0
    # via
    #   -r requirements/edx/base.txt
    #   edx-django-utils
    #   edx-drf-extensions
    #   edx-enterprise
    #   edx-proctoring
    #   edx-toggles
    #   openedx-blockstore
django-webpack-loader==0.7.0
    # via
    #   -c requirements/edx/../constraints.txt
    #   -r requirements/edx/base.txt
    #   edx-proctoring
djangorestframework==3.14.0
    # via
    #   -c requirements/edx/../constraints.txt
    #   -r requirements/edx/base.txt
    #   django-config-models
    #   django-user-tasks
    #   drf-jwt
    #   drf-nested-routers
    #   drf-yasg
    #   edx-api-doc-tools
    #   edx-completion
    #   edx-drf-extensions
    #   edx-enterprise
    #   edx-name-affirmation
    #   edx-organizations
    #   edx-proctoring
    #   edx-submissions
    #   openedx-blockstore
    #   openedx-learning
    #   ora2
    #   super-csv
djangorestframework-xml==2.0.0
    # via
    #   -r requirements/edx/base.txt
    #   edx-enterprise
docutils==0.19
    # via
    #   -c requirements/edx/../constraints.txt
    #   -r requirements/edx/base.txt
    #   botocore
done-xblock==2.1.0
    # via -r requirements/edx/base.txt
drf-jwt==1.19.2
    # via
    #   -r requirements/edx/base.txt
    #   edx-drf-extensions
drf-nested-routers==0.93.4
    # via
    #   -r requirements/edx/base.txt
    #   openedx-blockstore
drf-yasg==1.21.5
    # via
    #   -c requirements/edx/../constraints.txt
    #   -r requirements/edx/base.txt
    #   django-user-tasks
    #   edx-api-doc-tools
edx-ace==1.7.0
    # via -r requirements/edx/base.txt
edx-api-doc-tools==1.7.0
    # via
    #   -r requirements/edx/base.txt
    #   edx-name-affirmation
    #   openedx-blockstore
edx-auth-backends==4.2.0
    # via
    #   -r requirements/edx/base.txt
    #   openedx-blockstore
edx-braze-client==0.1.7
    # via
    #   -r requirements/edx/base.txt
    #   edx-enterprise
edx-bulk-grades==1.0.2
    # via
    #   -r requirements/edx/base.txt
    #   staff-graded-xblock
edx-ccx-keys==1.2.1
    # via
    #   -r requirements/edx/base.txt
    #   lti-consumer-xblock
edx-celeryutils==1.2.3
    # via
    #   -r requirements/edx/base.txt
    #   edx-name-affirmation
    #   super-csv
edx-codejail==3.3.3
    # via -r requirements/edx/base.txt
edx-completion==4.3.0
    # via -r requirements/edx/base.txt
edx-django-release-util==1.3.0
    # via
    #   -r requirements/edx/base.txt
    #   edxval
    #   openedx-blockstore
edx-django-sites-extensions==4.0.1
    # via -r requirements/edx/base.txt
edx-django-utils==5.7.0
    # via
    #   -r requirements/edx/base.txt
    #   django-config-models
    #   edx-drf-extensions
    #   edx-enterprise
    #   edx-event-bus-kafka
    #   edx-event-bus-redis
    #   edx-name-affirmation
    #   edx-rest-api-client
    #   edx-toggles
    #   edx-when
    #   event-tracking
    #   openedx-blockstore
    #   ora2
    #   super-csv
edx-drf-extensions==8.9.2
    # via
    #   -r requirements/edx/base.txt
    #   edx-completion
    #   edx-enterprise
    #   edx-name-affirmation
    #   edx-organizations
    #   edx-proctoring
    #   edx-rbac
    #   edx-when
    #   edxval
    #   openedx-learning
edx-enterprise==4.1.13
    # via
    #   -c requirements/edx/../constraints.txt
    #   -r requirements/edx/base.txt
edx-event-bus-kafka==5.4.0
    # via -r requirements/edx/base.txt
edx-event-bus-redis==0.3.1
    # via -r requirements/edx/base.txt
edx-i18n-tools==1.1.0
    # via
    #   -r requirements/edx/base.txt
    #   -r requirements/edx/testing.in
    #   ora2
edx-lint==5.3.4
    # via -r requirements/edx/testing.in
edx-milestones==0.5.0
    # via -r requirements/edx/base.txt
edx-name-affirmation==2.3.6
    # via -r requirements/edx/base.txt
edx-opaque-keys[django]==2.5.0
    # via
    #   -r requirements/edx/base.txt
    #   edx-bulk-grades
    #   edx-ccx-keys
    #   edx-completion
    #   edx-drf-extensions
    #   edx-enterprise
    #   edx-milestones
    #   edx-organizations
    #   edx-proctoring
    #   edx-when
    #   lti-consumer-xblock
    #   openedx-events
    #   ora2
edx-organizations==6.12.1
    # via -r requirements/edx/base.txt
edx-proctoring==4.16.1
    # via
    #   -r requirements/edx/base.txt
    #   edx-proctoring-proctortrack
edx-proctoring-proctortrack==1.0.5
    # via -r requirements/edx/base.txt
edx-rbac==1.8.0
    # via
    #   -r requirements/edx/base.txt
    #   edx-enterprise
edx-rest-api-client==5.6.0
    # via
    #   -r requirements/edx/base.txt
    #   edx-enterprise
    #   edx-proctoring
edx-search==3.6.0
    # via -r requirements/edx/base.txt
edx-sga==0.23.0
    # via -r requirements/edx/base.txt
edx-submissions==3.6.0
    # via
    #   -r requirements/edx/base.txt
    #   ora2
edx-tincan-py35==1.0.0
    # via
    #   -r requirements/edx/base.txt
    #   edx-enterprise
edx-toggles==5.1.0
    # via
    #   -r requirements/edx/base.txt
    #   edx-completion
    #   edx-event-bus-kafka
    #   edx-event-bus-redis
    #   edx-name-affirmation
    #   edx-search
    #   edxval
    #   ora2
edx-token-utils==0.2.1
    # via -r requirements/edx/base.txt
edx-when==2.4.0
    # via
    #   -r requirements/edx/base.txt
    #   edx-proctoring
edxval==2.4.2
    # via -r requirements/edx/base.txt
elasticsearch==7.13.4
    # via
    #   -c requirements/edx/../common_constraints.txt
    #   -r requirements/edx/base.txt
    #   edx-search
enmerkar==0.7.1
    # via
    #   -r requirements/edx/base.txt
    #   enmerkar-underscore
enmerkar-underscore==2.2.0
    # via -r requirements/edx/base.txt
event-tracking==2.2.0
    # via
    #   -r requirements/edx/base.txt
    #   edx-proctoring
    #   edx-search
exceptiongroup==1.1.3
    # via
    #   anyio
    #   pytest
execnet==2.0.2
    # via pytest-xdist
factory-boy==3.3.0
    # via -r requirements/edx/testing.in
faker==19.6.1
    # via factory-boy
fastapi==0.103.1
    # via pact-python
fastavro==1.8.3
    # via
    #   -r requirements/edx/base.txt
    #   openedx-events
filelock==3.12.3
    # via
    #   -r requirements/edx/base.txt
    #   snowflake-connector-python
    #   tox
    #   virtualenv
freezegun==1.2.2
    # via -r requirements/edx/testing.in
frozenlist==1.4.0
    # via
    #   -r requirements/edx/base.txt
    #   aiohttp
    #   aiosignal
fs==2.0.27
    # via
    #   -r requirements/edx/base.txt
    #   fs-s3fs
    #   openedx-django-pyfs
    #   xblock
fs-s3fs==0.1.8
    # via
    #   -r requirements/edx/base.txt
    #   openedx-django-pyfs
future==0.18.3
    # via
    #   -r requirements/edx/base.txt
    #   pyjwkest
geoip2==4.7.0
    # via -r requirements/edx/base.txt
glob2==0.7
    # via -r requirements/edx/base.txt
grimp==3.0
    # via import-linter
gunicorn==21.2.0
    # via -r requirements/edx/base.txt
h11==0.14.0
    # via
    #   httpcore
    #   uvicorn
help-tokens==2.3.0
    # via -r requirements/edx/base.txt
html5lib==1.1
    # via
    #   -r requirements/edx/base.txt
    #   ora2
httpcore==0.16.3
    # via httpx
httpretty==1.1.4
    # via -r requirements/edx/testing.in
httpx==0.23.3
    # via pact-python
icalendar==5.0.7
    # via -r requirements/edx/base.txt
idna==3.4
    # via
    #   -r requirements/edx/base.txt
    #   anyio
    #   optimizely-sdk
    #   requests
    #   rfc3986
    #   snowflake-connector-python
    #   yarl
import-linter==1.11.1
    # via -r requirements/edx/testing.in
importlib-metadata==6.8.0
    # via
    #   -r requirements/edx/base.txt
    #   markdown
    #   pytest-randomly
importlib-resources==6.0.1
    # via
    #   -r requirements/edx/base.txt
    #   jsonschema
    #   jsonschema-specifications
inflection==0.5.1
    # via
    #   -r requirements/edx/base.txt
    #   drf-yasg
iniconfig==2.0.0
    # via pytest
interchange==2021.0.4
    # via
    #   -r requirements/edx/base.txt
    #   py2neo
ipaddress==1.0.23
    # via -r requirements/edx/base.txt
isodate==0.6.1
    # via
    #   -r requirements/edx/base.txt
    #   python3-saml
isort==5.12.0
    # via
    #   -r requirements/edx/testing.in
    #   pylint
itypes==1.2.0
    # via
    #   -r requirements/edx/base.txt
    #   coreapi
jinja2==3.1.2
    # via
    #   -r requirements/edx/base.txt
    #   -r requirements/edx/coverage.txt
    #   code-annotations
    #   coreschema
    #   diff-cover
jmespath==0.10.0
    # via
    #   -r requirements/edx/base.txt
    #   boto3
    #   botocore
joblib==1.3.2
    # via
    #   -r requirements/edx/base.txt
    #   nltk
jsondiff==2.0.0
    # via
    #   -r requirements/edx/base.txt
    #   edx-enterprise
jsonfield==3.1.0
    # via
    #   -r requirements/edx/base.txt
    #   edx-celeryutils
    #   edx-enterprise
    #   edx-proctoring
    #   edx-submissions
    #   lti-consumer-xblock
    #   ora2
jsonschema==4.19.0
    # via
    #   -r requirements/edx/base.txt
    #   optimizely-sdk
jsonschema-specifications==2023.7.1
    # via
    #   -r requirements/edx/base.txt
    #   jsonschema
jwcrypto==1.5.0
    # via
    #   -r requirements/edx/base.txt
    #   pylti1p3
kombu==5.3.2
    # via
    #   -r requirements/edx/base.txt
    #   celery
laboratory==1.0.2
    # via -r requirements/edx/base.txt
lazy==1.5
    # via
    #   -r requirements/edx/base.txt
    #   acid-xblock
    #   bok-choy
    #   lti-consumer-xblock
    #   ora2
    #   xblock
lazy-object-proxy==1.9.0
    # via astroid
libsass==0.10.0
    # via
    #   -c requirements/edx/../constraints.txt
    #   -r requirements/edx/base.txt
loremipsum==1.0.5
    # via
    #   -r requirements/edx/base.txt
    #   ora2
lti-consumer-xblock==9.6.2
    # via -r requirements/edx/base.txt
lxml==4.9.3
    # via
    #   -r requirements/edx/base.txt
    #   edxval
    #   lti-consumer-xblock
    #   olxcleaner
    #   openedx-calc
    #   ora2
    #   pyquery
    #   python3-saml
    #   xblock
    #   xmlsec
mailsnake==1.6.4
    # via -r requirements/edx/base.txt
mako==1.2.4
    # via
    #   -r requirements/edx/base.txt
    #   acid-xblock
    #   lti-consumer-xblock
    #   xblock-google-drive
    #   xblock-utils
markdown==3.3.7
    # via
    #   -c requirements/edx/../constraints.txt
    #   -r requirements/edx/base.txt
    #   openedx-django-wiki
    #   staff-graded-xblock
    #   xblock-poll
markey==0.8
    # via
    #   -r requirements/edx/base.txt
    #   enmerkar-underscore
markupsafe==2.1.3
    # via
    #   -r requirements/edx/base.txt
    #   -r requirements/edx/coverage.txt
    #   chem
    #   jinja2
    #   mako
    #   openedx-calc
    #   xblock
maxminddb==2.4.0
    # via
    #   -r requirements/edx/base.txt
    #   geoip2
mccabe==0.7.0
    # via pylint
mock==5.1.0
    # via -r requirements/edx/base.txt
mongoengine==0.27.0
    # via -r requirements/edx/base.txt
monotonic==1.6
    # via
    #   -r requirements/edx/base.txt
    #   analytics-python
    #   py2neo
mpmath==1.3.0
    # via
    #   -r requirements/edx/base.txt
    #   sympy
multidict==6.0.4
    # via
    #   -r requirements/edx/base.txt
    #   aiohttp
    #   yarl
mysqlclient==2.2.0
    # via
    #   -r requirements/edx/base.txt
    #   openedx-blockstore
newrelic==9.0.0
    # via
    #   -r requirements/edx/base.txt
    #   edx-django-utils
nltk==3.8.1
    # via
    #   -r requirements/edx/base.txt
    #   chem
nodeenv==1.8.0
    # via -r requirements/edx/base.txt
numpy==1.22.4
    # via
    #   -r requirements/edx/base.txt
    #   chem
    #   openedx-calc
    #   scipy
    #   shapely
oauthlib==3.2.2
    # via
    #   -r requirements/edx/base.txt
    #   django-oauth-toolkit
    #   lti-consumer-xblock
    #   requests-oauthlib
    #   social-auth-core
olxcleaner==0.2.1
    # via -r requirements/edx/base.txt
openai==0.28.0
    # via
    #   -r requirements/edx/base.txt
    #   edx-enterprise
openedx-atlas==0.5.0
    # via -r requirements/edx/base.txt
openedx-blockstore==1.4.0
    # via -r requirements/edx/base.txt
openedx-calc==3.0.1
    # via -r requirements/edx/base.txt
openedx-django-pyfs==3.4.0
    # via
    #   -r requirements/edx/base.txt
    #   lti-consumer-xblock
    #   xblock
openedx-django-require==2.1.0
    # via -r requirements/edx/base.txt
openedx-django-wiki==2.0.1
    # via -r requirements/edx/base.txt
<<<<<<< HEAD
openedx-events @ git+https://github.com/open-craft/openedx-events@navin/configurable-handler
=======
openedx-events==8.5.0
>>>>>>> 02dd36cd
    # via
    #   -c requirements/edx/../constraints.txt
    #   -r requirements/edx/base.txt
    #   edx-event-bus-kafka
    #   edx-event-bus-redis
openedx-filters==1.6.0
    # via
    #   -r requirements/edx/base.txt
    #   lti-consumer-xblock
openedx-learning==0.1.5
    # via -r requirements/edx/base.txt
openedx-mongodbproxy==0.2.0
    # via -r requirements/edx/base.txt
optimizely-sdk==4.1.1
    # via -r requirements/edx/base.txt
ora2==5.4.0
    # via -r requirements/edx/base.txt
oscrypto==1.3.0
    # via
    #   -r requirements/edx/base.txt
    #   snowflake-connector-python
packaging==23.1
    # via
    #   -r requirements/edx/base.txt
    #   drf-yasg
    #   gunicorn
    #   py2neo
    #   pytest
    #   snowflake-connector-python
    #   tox
pact-python==2.0.1
    # via -r requirements/edx/testing.in
pansi==2020.7.3
    # via
    #   -r requirements/edx/base.txt
    #   py2neo
path==16.7.1
    # via
    #   -r requirements/edx/base.txt
    #   edx-i18n-tools
    #   path-py
path-py==12.5.0
    # via
    #   -r requirements/edx/base.txt
    #   edx-enterprise
    #   ora2
    #   staff-graded-xblock
paver==1.3.4
    # via -r requirements/edx/base.txt
pbr==5.11.1
    # via
    #   -r requirements/edx/base.txt
    #   stevedore
pgpy==0.6.0
    # via
    #   -r requirements/edx/base.txt
    #   edx-enterprise
piexif==1.1.3
    # via -r requirements/edx/base.txt
pillow==9.5.0
    # via
    #   -c requirements/edx/../constraints.txt
    #   -r requirements/edx/base.txt
    #   edx-enterprise
    #   edx-organizations
    #   edxval
pkgutil-resolve-name==1.3.10
    # via
    #   -r requirements/edx/base.txt
    #   jsonschema
platformdirs==3.8.1
    # via
    #   -r requirements/edx/base.txt
    #   pylint
    #   snowflake-connector-python
    #   virtualenv
pluggy==1.3.0
    # via
    #   -r requirements/edx/coverage.txt
    #   diff-cover
    #   pytest
    #   tox
polib==1.2.0
    # via
    #   -r requirements/edx/base.txt
    #   -r requirements/edx/testing.in
    #   edx-i18n-tools
prompt-toolkit==3.0.39
    # via
    #   -r requirements/edx/base.txt
    #   click-repl
psutil==5.9.5
    # via
    #   -r requirements/edx/base.txt
    #   edx-django-utils
    #   pact-python
    #   pytest-xdist
py==1.11.0
    # via tox
py2neo==2021.2.3
    # via
    #   -c requirements/edx/../constraints.txt
    #   -r requirements/edx/base.txt
pyasn1==0.5.0
    # via
    #   -r requirements/edx/base.txt
    #   pgpy
pycodestyle==2.8.0
    # via
    #   -c requirements/edx/../constraints.txt
    #   -r requirements/edx/testing.in
pycountry==22.3.5
    # via -r requirements/edx/base.txt
pycparser==2.21
    # via
    #   -r requirements/edx/base.txt
    #   cffi
pycryptodomex==3.18.0
    # via
    #   -r requirements/edx/base.txt
    #   edx-proctoring
    #   lti-consumer-xblock
    #   pyjwkest
    #   snowflake-connector-python
pydantic==2.3.0
    # via fastapi
pydantic-core==2.6.3
    # via pydantic
pygments==2.16.1
    # via
    #   -r requirements/edx/base.txt
    #   -r requirements/edx/coverage.txt
    #   diff-cover
    #   py2neo
pyjwkest==1.4.2
    # via
    #   -r requirements/edx/base.txt
    #   edx-token-utils
    #   lti-consumer-xblock
pyjwt[crypto]==2.8.0
    # via
    #   -r requirements/edx/base.txt
    #   drf-jwt
    #   edx-auth-backends
    #   edx-drf-extensions
    #   edx-proctoring
    #   edx-rest-api-client
    #   pylti1p3
    #   snowflake-connector-python
    #   social-auth-core
pylatexenc==2.10
    # via
    #   -r requirements/edx/base.txt
    #   olxcleaner
pylint==2.15.10
    # via
    #   -c requirements/edx/../constraints.txt
    #   edx-lint
    #   pylint-celery
    #   pylint-django
    #   pylint-plugin-utils
    #   pylint-pytest
pylint-celery==0.3
    # via edx-lint
pylint-django==2.5.3
    # via edx-lint
pylint-plugin-utils==0.8.2
    # via
    #   pylint-celery
    #   pylint-django
pylint-pytest==0.3.0
    # via -r requirements/edx/testing.in
pylti1p3==2.0.0
    # via -r requirements/edx/base.txt
pymemcache==4.0.0
    # via -r requirements/edx/base.txt
pymongo==3.13.0
    # via
    #   -c requirements/edx/../constraints.txt
    #   -r requirements/edx/base.txt
    #   edx-opaque-keys
    #   event-tracking
    #   mongoengine
    #   openedx-mongodbproxy
pynacl==1.5.0
    # via
    #   -r requirements/edx/base.txt
    #   edx-django-utils
pynliner==0.8.0
    # via -r requirements/edx/base.txt
pyopenssl==22.0.0
    # via
    #   -c requirements/edx/../constraints.txt
    #   -r requirements/edx/base.txt
    #   optimizely-sdk
    #   snowflake-connector-python
pyparsing==3.1.1
    # via
    #   -r requirements/edx/base.txt
    #   chem
    #   openedx-calc
pyquery==2.0.0
    # via -r requirements/edx/testing.in
pyrsistent==0.19.3
    # via
    #   -r requirements/edx/base.txt
    #   optimizely-sdk
pysrt==1.1.2
    # via
    #   -r requirements/edx/base.txt
    #   edxval
pytest==7.4.2
    # via
    #   -r requirements/edx/testing.in
    #   pylint-pytest
    #   pytest-attrib
    #   pytest-cov
    #   pytest-django
    #   pytest-json-report
    #   pytest-metadata
    #   pytest-randomly
    #   pytest-xdist
pytest-attrib==0.1.3
    # via -r requirements/edx/testing.in
pytest-cov==4.1.0
    # via -r requirements/edx/testing.in
pytest-django==4.5.2
    # via -r requirements/edx/testing.in
pytest-json-report==1.5.0
    # via -r requirements/edx/testing.in
pytest-metadata==1.8.0
    # via
    #   -r requirements/edx/testing.in
    #   pytest-json-report
pytest-randomly==3.15.0
    # via -r requirements/edx/testing.in
pytest-xdist[psutil]==3.3.1
    # via -r requirements/edx/testing.in
python-dateutil==2.8.2
    # via
    #   -r requirements/edx/base.txt
    #   analytics-python
    #   botocore
    #   celery
    #   edx-ace
    #   edx-drf-extensions
    #   edx-enterprise
    #   edx-proctoring
    #   faker
    #   freezegun
    #   icalendar
    #   olxcleaner
    #   ora2
    #   xblock
python-memcached==1.59
    # via -r requirements/edx/base.txt
python-slugify==8.0.1
    # via
    #   -r requirements/edx/base.txt
    #   code-annotations
python-swiftclient==4.4.0
    # via
    #   -r requirements/edx/base.txt
    #   ora2
python3-openid==3.2.0 ; python_version >= "3"
    # via
    #   -r requirements/edx/base.txt
    #   social-auth-core
python3-saml==1.15.0
    # via -r requirements/edx/base.txt
pytz==2022.7.1
    # via
    #   -c requirements/edx/../constraints.txt
    #   -r requirements/edx/base.txt
    #   babel
    #   django
    #   django-ses
    #   djangorestframework
    #   drf-yasg
    #   edx-completion
    #   edx-enterprise
    #   edx-proctoring
    #   edx-submissions
    #   edx-tincan-py35
    #   event-tracking
    #   fs
    #   icalendar
    #   interchange
    #   olxcleaner
    #   openedx-blockstore
    #   ora2
    #   snowflake-connector-python
    #   xblock
pyuca==1.2
    # via -r requirements/edx/base.txt
pyyaml==6.0.1
    # via
    #   -r requirements/edx/base.txt
    #   code-annotations
    #   edx-django-release-util
    #   edx-i18n-tools
    #   xblock
random2==1.0.1
    # via -r requirements/edx/base.txt
recommender-xblock==2.0.1
    # via -r requirements/edx/base.txt
redis==5.0.0
    # via
    #   -r requirements/edx/base.txt
    #   walrus
referencing==0.30.2
    # via
    #   -r requirements/edx/base.txt
    #   jsonschema
    #   jsonschema-specifications
regex==2023.8.8
    # via
    #   -r requirements/edx/base.txt
    #   nltk
requests==2.31.0
    # via
    #   -r requirements/edx/base.txt
    #   algoliasearch
    #   analytics-python
    #   coreapi
    #   django-oauth-toolkit
    #   edx-bulk-grades
    #   edx-drf-extensions
    #   edx-enterprise
    #   edx-rest-api-client
    #   geoip2
    #   mailsnake
    #   openai
    #   optimizely-sdk
    #   pact-python
    #   pyjwkest
    #   pylti1p3
    #   python-swiftclient
    #   requests-oauthlib
    #   sailthru-client
    #   slumber
    #   snowflake-connector-python
    #   social-auth-core
requests-oauthlib==1.3.1
    # via
    #   -r requirements/edx/base.txt
    #   social-auth-core
rfc3986[idna2008]==1.5.0
    # via httpx
rpds-py==0.10.2
    # via
    #   -r requirements/edx/base.txt
    #   jsonschema
    #   referencing
ruamel-yaml==0.17.32
    # via
    #   -r requirements/edx/base.txt
    #   drf-yasg
ruamel-yaml-clib==0.2.7
    # via
    #   -r requirements/edx/base.txt
    #   ruamel-yaml
rules==3.3
    # via
    #   -r requirements/edx/base.txt
    #   edx-enterprise
    #   edx-proctoring
    #   openedx-learning
s3transfer==0.1.13
    # via
    #   -r requirements/edx/base.txt
    #   boto3
sailthru-client==2.2.3
    # via
    #   -r requirements/edx/base.txt
    #   edx-ace
scipy==1.7.3
    # via
    #   -c requirements/edx/../constraints.txt
    #   -r requirements/edx/base.txt
    #   chem
    #   openedx-calc
selenium==3.141.0
    # via
    #   -r requirements/edx/testing.in
    #   bok-choy
semantic-version==2.10.0
    # via
    #   -r requirements/edx/base.txt
    #   edx-drf-extensions
shapely==2.0.1
    # via -r requirements/edx/base.txt
simplejson==3.19.1
    # via
    #   -r requirements/edx/base.txt
    #   sailthru-client
    #   super-csv
    #   xblock-utils
singledispatch==4.1.0
    # via -r requirements/edx/testing.in
six==1.16.0
    # via
    #   -r requirements/edx/base.txt
    #   analytics-python
    #   bleach
    #   chem
    #   codejail-includes
    #   crowdsourcehinter-xblock
    #   edx-ace
    #   edx-auth-backends
    #   edx-ccx-keys
    #   edx-codejail
    #   edx-django-release-util
    #   edx-drf-extensions
    #   edx-lint
    #   edx-milestones
    #   edx-rbac
    #   event-tracking
    #   fs
    #   fs-s3fs
    #   html5lib
    #   interchange
    #   isodate
    #   libsass
    #   optimizely-sdk
    #   pact-python
    #   pansi
    #   paver
    #   py2neo
    #   pyjwkest
    #   python-dateutil
    #   python-memcached
    #   tox
slumber==0.7.1
    # via
    #   -r requirements/edx/base.txt
    #   edx-bulk-grades
    #   edx-enterprise
    #   edx-rest-api-client
sniffio==1.3.0
    # via
    #   anyio
    #   httpcore
    #   httpx
snowflake-connector-python==3.2.0
    # via
    #   -r requirements/edx/base.txt
    #   edx-enterprise
social-auth-app-django==5.0.0
    # via
    #   -c requirements/edx/../constraints.txt
    #   -r requirements/edx/base.txt
    #   edx-auth-backends
social-auth-core==4.3.0
    # via
    #   -c requirements/edx/../constraints.txt
    #   -r requirements/edx/base.txt
    #   edx-auth-backends
    #   social-auth-app-django
sorl-thumbnail==12.9.0
    # via
    #   -r requirements/edx/base.txt
    #   openedx-django-wiki
sortedcontainers==2.4.0
    # via
    #   -r requirements/edx/base.txt
    #   snowflake-connector-python
soupsieve==2.5
    # via
    #   -r requirements/edx/base.txt
    #   beautifulsoup4
sqlparse==0.4.4
    # via
    #   -r requirements/edx/base.txt
    #   django
    #   openedx-blockstore
staff-graded-xblock==2.1.1
    # via -r requirements/edx/base.txt
starlette==0.27.0
    # via fastapi
stevedore==5.1.0
    # via
    #   -r requirements/edx/base.txt
    #   code-annotations
    #   edx-ace
    #   edx-django-utils
    #   edx-enterprise
    #   edx-opaque-keys
super-csv==3.1.0
    # via
    #   -r requirements/edx/base.txt
    #   edx-bulk-grades
sympy==1.12
    # via
    #   -r requirements/edx/base.txt
    #   openedx-calc
testfixtures==7.1.0
    # via
    #   -r requirements/edx/base.txt
    #   -r requirements/edx/testing.in
    #   edx-enterprise
text-unidecode==1.3
    # via
    #   -r requirements/edx/base.txt
    #   python-slugify
tinycss2==1.1.1
    # via
    #   -r requirements/edx/base.txt
    #   bleach
tomli==2.0.1
    # via
    #   coverage
    #   import-linter
    #   pylint
    #   pytest
    #   tox
tomlkit==0.12.1
    # via
    #   -r requirements/edx/base.txt
    #   pylint
    #   snowflake-connector-python
tox==3.28.0
    # via
    #   -c requirements/edx/../common_constraints.txt
    #   -r requirements/edx/testing.in
    #   tox-battery
tox-battery==0.6.2
    # via -r requirements/edx/testing.in
tqdm==4.66.1
    # via
    #   -r requirements/edx/base.txt
    #   nltk
    #   openai
typing-extensions==4.7.1
    # via
    #   -r requirements/edx/base.txt
    #   annotated-types
    #   asgiref
    #   astroid
    #   django-countries
    #   edx-opaque-keys
    #   faker
    #   fastapi
    #   filelock
    #   grimp
    #   import-linter
    #   kombu
    #   pydantic
    #   pydantic-core
    #   pylint
    #   pylti1p3
    #   snowflake-connector-python
    #   starlette
    #   uvicorn
tzdata==2023.3
    # via
    #   -r requirements/edx/base.txt
    #   backports-zoneinfo
    #   celery
unicodecsv==0.14.1
    # via
    #   -r requirements/edx/base.txt
    #   edx-enterprise
unidiff==0.7.5
    # via -r requirements/edx/testing.in
uritemplate==4.1.1
    # via
    #   -r requirements/edx/base.txt
    #   coreapi
    #   drf-yasg
urllib3==1.26.16
    # via
    #   -c requirements/edx/../constraints.txt
    #   -r requirements/edx/base.txt
    #   elasticsearch
    #   pact-python
    #   py2neo
    #   requests
    #   selenium
    #   snowflake-connector-python
user-util==1.0.0
    # via -r requirements/edx/base.txt
uvicorn==0.23.2
    # via pact-python
vine==5.0.0
    # via
    #   -r requirements/edx/base.txt
    #   amqp
    #   celery
    #   kombu
virtualenv==20.24.1
    # via tox
voluptuous==0.13.1
    # via
    #   -r requirements/edx/base.txt
    #   ora2
walrus==0.9.3
    # via
    #   -r requirements/edx/base.txt
    #   edx-event-bus-redis
watchdog==3.0.0
    # via -r requirements/edx/base.txt
wcwidth==0.2.6
    # via
    #   -r requirements/edx/base.txt
    #   prompt-toolkit
web-fragments==2.1.0
    # via
    #   -r requirements/edx/base.txt
    #   crowdsourcehinter-xblock
    #   edx-sga
    #   staff-graded-xblock
    #   xblock
    #   xblock-utils
webencodings==0.5.1
    # via
    #   -r requirements/edx/base.txt
    #   bleach
    #   html5lib
    #   tinycss2
webob==1.8.7
    # via
    #   -r requirements/edx/base.txt
    #   xblock
wrapt==1.15.0
    # via
    #   -r requirements/edx/base.txt
    #   astroid
    #   deprecated
xblock[django]==1.7.0
    # via
    #   -r requirements/edx/base.txt
    #   acid-xblock
    #   crowdsourcehinter-xblock
    #   done-xblock
    #   edx-completion
    #   edx-sga
    #   edx-when
    #   lti-consumer-xblock
    #   ora2
    #   staff-graded-xblock
    #   xblock-google-drive
    #   xblock-poll
    #   xblock-utils
xblock-drag-and-drop-v2==3.2.0
    # via -r requirements/edx/base.txt
xblock-google-drive==0.4.0
    # via -r requirements/edx/base.txt
xblock-poll==1.13.0
    # via -r requirements/edx/base.txt
xblock-utils==3.4.1
    # via
    #   -r requirements/edx/base.txt
    #   done-xblock
    #   edx-sga
    #   lti-consumer-xblock
    #   staff-graded-xblock
    #   xblock-drag-and-drop-v2
    #   xblock-google-drive
xmlsec==1.3.13
    # via
    #   -r requirements/edx/base.txt
    #   python3-saml
xss-utils==0.5.0
    # via -r requirements/edx/base.txt
yarl==1.9.2
    # via
    #   -r requirements/edx/base.txt
    #   aiohttp
zipp==3.16.2
    # via
    #   -r requirements/edx/base.txt
    #   importlib-metadata
    #   importlib-resources

# The following packages are considered to be unsafe in a requirements file:
# setuptools<|MERGE_RESOLUTION|>--- conflicted
+++ resolved
@@ -978,11 +978,7 @@
     # via -r requirements/edx/base.txt
 openedx-django-wiki==2.0.1
     # via -r requirements/edx/base.txt
-<<<<<<< HEAD
-openedx-events @ git+https://github.com/open-craft/openedx-events@navin/configurable-handler
-=======
 openedx-events==8.5.0
->>>>>>> 02dd36cd
     # via
     #   -c requirements/edx/../constraints.txt
     #   -r requirements/edx/base.txt
