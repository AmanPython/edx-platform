/* eslint-env node */

'use strict';

var path = require('path');
var webpack = require('webpack');
var BundleTracker = require('webpack-bundle-tracker');
var StringReplace = require('string-replace-webpack-plugin');
var Merge = require('webpack-merge');

var files = require('./webpack-config/file-lists.js');
var builtinBlocksJS = require('./webpack.builtinblocks.config.js');

var filesWithRequireJSBlocks = [
    path.resolve(__dirname, 'common/static/common/js/components/utils/view_utils.js'),
    /xmodule\/js\/src/
];

var defineHeader = /\(function ?\(((define|require|requirejs|\$)(, )?)+\) ?\{/;
var defineCallFooter = /\}\)\.call\(this, ((define|require)( \|\| RequireJS\.(define|require))?(, )?)+?\);/;
var defineDirectFooter = /\}\(((window\.)?(RequireJS\.)?(requirejs|define|require|jQuery)(, )?)+\)\);/;
var defineFancyFooter = /\}\).call\(\s*this(\s|.)*define(\s|.)*\);/;
var defineFooter = new RegExp('(' + defineCallFooter.source + ')|('
                             + defineDirectFooter.source + ')|('
                             + defineFancyFooter.source + ')', 'm');

var staticRootLms = process.env.STATIC_ROOT_LMS || './test_root/staticfiles';
var staticRootCms = process.env.STATIC_ROOT_CMS || (staticRootLms + '/studio');

var workerConfig = function() {
    try {
        return {
            webworker: {
                target: 'webworker',
                context: __dirname,
                // eslint-disable-next-line global-require
                entry: require('../workers.json'),
                output: {
                    filename: '[name].js',
                    path: path.resolve(__dirname, 'common/static/bundles')
                },
                plugins: [
                    new BundleTracker({
                        path: staticRootLms,
                        filename: 'webpack-worker-stats.json'
                    }),
                    new webpack.DefinePlugin({
                        'process.env.JS_ENV_EXTRA_CONFIG': JSON.parse(process.env.JS_ENV_EXTRA_CONFIG),
                    })
                ],
                module: {
                    rules: [
                        {
                            test: /\.(js|jsx)$/,
                            include: [
                                /node_modules\//
                            ],
                            use: 'babel-loader'
                        }
                    ]
                },
                resolve: {
                    extensions: ['.js']
                }
            }
        };
    } catch (err) {
        return null;
    }
};

module.exports = Merge.smart({
    web: {
        context: __dirname,

        entry: {
            // Studio
            Import: './cms/static/js/features/import/factories/import.js',
            CourseOrLibraryListing: './cms/static/js/features_jsx/studio/CourseOrLibraryListing.jsx',
<<<<<<< HEAD
            LibrarySourcedBlockPicker: './xmodule/assets/library_source_block/LibrarySourcedBlockPicker.jsx', // eslint-disable-line max-len
=======
>>>>>>> 1f7a47a3
            'js/factories/textbooks': './cms/static/js/factories/textbooks.js',
            'js/factories/container': './cms/static/js/factories/container.js',
            'js/factories/context_course': './cms/static/js/factories/context_course.js',
            'js/factories/library': './cms/static/js/factories/library.js',
            'js/factories/xblock_validation': './cms/static/js/factories/xblock_validation.js',
            'js/factories/edit_tabs': './cms/static/js/factories/edit_tabs.js',
            'js/sock': './cms/static/js/sock.js',

            // LMS
            SingleSupportForm: './lms/static/support/jsx/single_support_form.jsx',
            AlertStatusBar: './lms/static/js/accessible_components/StatusBarAlert.jsx',
            EntitlementSupportPage: './lms/djangoapps/support/static/support/jsx/entitlements/index.jsx',
            LinkProgramEnrollmentsSupportPage: './lms/djangoapps/support/static/support/jsx/'
                                               + 'program_enrollments/index.jsx',
            ProgramEnrollmentsInspectorPage: './lms/djangoapps/support/static/support/jsx/'
                                               + 'program_enrollments/inspector.jsx',
            PasswordResetConfirmation: './lms/static/js/student_account/components/PasswordResetConfirmation.jsx',
            StudentAccountDeletion: './lms/static/js/student_account/components/StudentAccountDeletion.jsx',
            StudentAccountDeletionInitializer: './lms/static/js/student_account/StudentAccountDeletionInitializer.js',
            ProblemBrowser: './lms/djangoapps/instructor/static/instructor/ProblemBrowser/index.jsx',
            DemographicsCollectionBanner: './lms/static/js/demographics_collection/DemographicsCollectionBanner.jsx',
            DemographicsCollectionModal: './lms/static/js/demographics_collection/DemographicsCollectionModal.jsx',
            AxiosJwtTokenService: './lms/static/js/jwt_auth/AxiosJwtTokenService.js',
            EnterpriseLearnerPortalModal: './lms/static/js/learner_dashboard/EnterpriseLearnerPortalModal.jsx',
            RecommendationsPanel: './lms/static/js/learner_dashboard/RecommendationsPanel.jsx',
            Static2UCallouts: './lms/static/js/learner_dashboard/Static2UCallouts.jsx',

            // Learner Dashboard
            EntitlementFactory: './lms/static/js/learner_dashboard/course_entitlement_factory.js',
            EntitlementUnenrollmentFactory: './lms/static/js/learner_dashboard/entitlement_unenrollment_factory.js',
            ProgramDetailsFactory: './lms/static/js/learner_dashboard/program_details_factory.js',
            ProgramListFactory: './lms/static/js/learner_dashboard/program_list_factory.js',
            UnenrollmentFactory: './lms/static/js/learner_dashboard/unenrollment_factory.js',
            CompletionOnViewService: './lms/static/completion/js/CompletionOnViewService.js',

            // Features
            CourseSock: './openedx/features/course_experience/static/course_experience/js/CourseSock.js',
            Currency: './openedx/features/course_experience/static/course_experience/js/currency.js',

            AnnouncementsView: './openedx/features/announcements/static/announcements/jsx/Announcements.jsx',
            CookiePolicyBanner: './common/static/js/src/CookiePolicyBanner.jsx',

            // Common
            ReactRenderer: './common/static/js/src/ReactRenderer.jsx',
            XModuleShim: './xmodule/js/src/xmodule.js',
            VerticalStudentView: './xmodule/assets/vertical/public/js/vertical_student_view.js',
            commons: 'babel-polyfill'
        },

        output: {
            path: path.resolve(__dirname, 'common/static/bundles'),
            libraryTarget: 'window'
        },

        plugins: [
            new webpack.ProgressPlugin(), // report progress during compilation
            new webpack.NoEmitOnErrorsPlugin(),
            new webpack.NamedModulesPlugin(),
            new BundleTracker({
                path: staticRootCms,
                filename: 'webpack-stats.json'
            }),
            new BundleTracker({
                path: staticRootLms,
                filename: 'webpack-stats.json'
            }),
            new webpack.ProvidePlugin({
                _: 'underscore',
                $: 'jquery',
                jQuery: 'jquery',
                'window.jQuery': 'jquery',
                Popper: 'popper.js', // used by bootstrap
                CodeMirror: 'codemirror',
                'edx.HtmlUtils': 'edx-ui-toolkit/js/utils/html-utils',
                AjaxPrefix: 'ajax_prefix',
                // This is used by some XModules/XBlocks, which don't have
                // any other way to declare that dependency.
                $script: 'scriptjs'
            }),

            // Note: Until karma-webpack releases v3, it doesn't play well with
            // the CommonsChunkPlugin. We have a kludge in karma.common.conf.js
            // that dynamically removes this plugin from webpack config when
            // running those tests (the details are in that file). This is a
            // recommended workaround, as this plugin is just an optimization. But
            // because of this, we really don't want to get too fancy with how we
            // invoke this plugin until we can upgrade karma-webpack.
            new webpack.optimize.CommonsChunkPlugin({
                // If the value below changes, update the render_bundle call in
                // common/djangoapps/pipeline_mako/templates/static_content.html
                name: 'commons',
                filename: 'commons.js',
                minChunks: 10
            })
        ],

        module: {
            noParse: [
                // See sinon/webpack interaction weirdness:
                // https://github.com/webpack/webpack/issues/304#issuecomment-272150177
                // (I've tried every other suggestion solution on that page, this
                // was the only one that worked.)
                /\/sinon\.js|codemirror-compressed\.js|hls\.js|tinymce.js/
            ],
            rules: [
                {
                    test: files.namespacedRequire.concat(files.textBangUnderscore, filesWithRequireJSBlocks),
                    loader: StringReplace.replace(
                        ['babel-loader'],
                        {
                            replacements: [
                                {
                                    pattern: defineHeader,
                                    replacement: function() { return ''; }
                                },
                                {
                                    pattern: defineFooter,
                                    replacement: function() { return ''; }
                                },
                                {
                                    pattern: /(\/\* RequireJS) \*\//g,
                                    replacement: function(match, p1) { return p1; }
                                },
                                {
                                    pattern: /\/\* Webpack/g,
                                    replacement: function(match) { return match + ' */'; }
                                },
                                {
                                    pattern: /text!(.*?\.underscore)/g,
                                    replacement: function(match, p1) { return p1; }
                                },
                                {
                                    pattern: /RequireJS.require/g,
                                    replacement: function() {
                                        return 'require';
                                    }
                                }
                            ]
                        }
                    )
                },
                {
                    test: /\.(js|jsx)$/,
                    exclude: [
                        /node_modules/,
                        files.namespacedRequire,
                        files.textBangUnderscore,
                        filesWithRequireJSBlocks
                    ],
                    use: 'babel-loader'
                },
                {
                    test: /\.(js|jsx)$/,
                    include: [
                        /paragon/
                    ],
                    use: 'babel-loader'
                },
                {
                    test: path.resolve(__dirname, 'common/static/js/src/ajax_prefix.js'),
                    use: [
                        'babel-loader',
                        {
                            loader: 'exports-loader',
                            options: {
                                'this.AjaxPrefix': true
                            }
                        }
                    ]
                },
                {
                    test: /\.underscore$/,
                    use: 'raw-loader'
                },
                {
                    // This file is used by both RequireJS and Webpack and depends on window globals
                    // This is a dirty hack and shouldn't be replicated for other files.
                    test: path.resolve(__dirname, 'cms/static/cms/js/main.js'),
                    loader: StringReplace.replace(
                        ['babel-loader'],
                        {
                            replacements: [
                                {
                                    pattern: /\(function\(AjaxPrefix\) {/,
                                    replacement: function() { return ''; }
                                },
                                {
                                    pattern: /], function\(domReady, \$, str, Backbone, gettext, NotificationView\) {/,
                                    replacement: function() {
                                        // eslint-disable-next-line
                                        return '], function(domReady, $, str, Backbone, gettext, NotificationView, AjaxPrefix) {';
                                    }
                                },
                                {
                                    pattern: /'..\/..\/common\/js\/components\/views\/feedback_notification',/,
                                    replacement: function() {
                                        return "'../../common/js/components/views/feedback_notification',"
                                               + "'AjaxPrefix',";
                                    }
                                },
                                {
                                    pattern: /}\).call\(this, AjaxPrefix\);/,
                                    replacement: function() { return ''; }
                                },
                                {
                                    pattern: /'..\/..\/common\/js\/components\/views\/feedback_notification',/,
                                    replacement: function() {
                                        return "'../../common/js/components/views/feedback_notification',"
                                               + "'AjaxPrefix',";
                                    }
                                }
                            ]
                        }
                    )
                },
                {
                    test: /\.(woff2?|ttf|eot)(\?v=\d+\.\d+\.\d+)?$/,
                    loader: 'file-loader'
                },
                {
                    test: /\.svg$/,
                    loader: 'svg-inline-loader'
                },
                {
                    test: /xblock\/core/,
                    loader: 'exports-loader?window.XBlock!'
                            + 'imports-loader?jquery,jquery.immediateDescendents,this=>window'
                },
                {
                    test: /xblock\/runtime.v1/,
                    loader: 'exports-loader?window.XBlock!imports-loader?XBlock=xblock/core,this=>window'
                },
                /** *****************************************************************************************************
                /* BUILT-IN XBLOCK ASSETS WITH GLOBAL DEFINITIONS:
                 *
                 * The monstrous list of globally-namespace modules below is the result of a JS build refactoring.
                 * Originally, all of these modules were copied to common/static/xmodule/js/[module|descriptors]/, and
                 * this file simply contained the lines:
                 *
                 *   {
                 *       test: /descriptors\/js/,
                 *       loader: 'imports-loader?this=>window'
                 *   },
                 *   {
                 *       test: /modules\/js/,
                 *       loader: 'imports-loader?this=>window'
                 *   },
                 *
                 * We removed that asset copying because it added complexity to the build, but as a result, in order to
                 * preserve exact parity with the preexisting global namespace, we had to enumerate all formely-copied
                 * modules here. It is very likely that many of these modules do not need to be in this list. Future
                 * refactorings are welcome to try to prune the list down to the minimal set of modules. As far as
                 * we know, the only modules that absolutely need to be added to the global namespace are those
                 * which define module types, for example "Problem" (in xmodule/js/src/capa/display.js).
                 */
                {
                    test: /xmodule\/assets\/word_cloud\/src\/js\/word_cloud.js/,
                    loader: 'imports-loader?this=>window'
                },
                {
                    test: /xmodule\/js\/common_static\/js\/vendor\/draggabilly.js/,
                    loader: 'imports-loader?this=>window'
                },
                {
                    test: /xmodule\/js\/src\/annotatable\/display.js/,
                    loader: 'imports-loader?this=>window'
                },
                {
                    test: /xmodule\/js\/src\/capa\/display.js/,
                    loader: 'imports-loader?this=>window'
                },
                {
                    test: /xmodule\/js\/src\/capa\/imageinput.js/,
                    loader: 'imports-loader?this=>window'
                },
                {
                    test: /xmodule\/js\/src\/capa\/schematic.js/,
                    loader: 'imports-loader?this=>window'
                },
                {
                    test: /xmodule\/js\/src\/collapsible.js/,
                    loader: 'imports-loader?this=>window'
                },
                {
                    test: /xmodule\/js\/src\/conditional\/display.js/,
                    loader: 'imports-loader?this=>window'
                },
                {
                    test: /xmodule\/js\/src\/html\/display.js/,
                    loader: 'imports-loader?this=>window'
                },
                {
                    test: /xmodule\/js\/src\/html\/edit.js/,
                    loader: 'imports-loader?this=>window'
                },
                {
                    test: /xmodule\/js\/src\/html\/imageModal.js/,
                    loader: 'imports-loader?this=>window'
                },
                {
                    test: /xmodule\/js\/src\/javascript_loader.js/,
                    loader: 'imports-loader?this=>window'
                },
                {
                    test: /xmodule\/js\/src\/lti\/lti.js/,
                    loader: 'imports-loader?this=>window'
                },
                {
                    test: /xmodule\/js\/src\/poll\/poll.js/,
                    loader: 'imports-loader?this=>window'
                },
                {
                    test: /xmodule\/js\/src\/poll\/poll_main.js/,
                    loader: 'imports-loader?this=>window'
                },
                {
                    test: /xmodule\/js\/src\/problem\/edit.js/,
                    loader: 'imports-loader?this=>window'
                },
                {
                    test: /xmodule\/js\/src\/raw\/edit\/metadata-only.js/,
                    loader: 'imports-loader?this=>window'
                },
                {
                    test: /xmodule\/js\/src\/raw\/edit\/xml.js/,
                    loader: 'imports-loader?this=>window'
                },
                {
                    test: /xmodule\/js\/src\/sequence\/display.js/,
                    loader: 'imports-loader?this=>window'
                },
                {
                    test: /xmodule\/js\/src\/sequence\/edit.js/,
                    loader: 'imports-loader?this=>window'
                },
                {
                    test: /xmodule\/js\/src\/tabs\/tabs-aggregator.js/,
                    loader: 'imports-loader?this=>window'
                },
                {
                    test: /xmodule\/js\/src\/vertical\/edit.js/,
                    loader: 'imports-loader?this=>window'
                },
                {
                    test: /xmodule\/js\/src\/video\/10_main.js/,
                    loader: 'imports-loader?this=>window'
                },
                /*
                 * END BUILT-IN XBLOCK ASSETS WITH GLOBAL DEFINITIONS
                 ***************************************************************************************************** */
                {
                    test: /codemirror/,
                    loader: 'exports-loader?window.CodeMirror'
                },
                {
                    test: /tinymce/,
                    loader: 'imports-loader?this=>window'
                },
                {
                    test: /xmodule\/js\/src\/xmodule/,
                    loader: 'exports-loader?window.XModule!imports-loader?this=>window'
                },
                {
                    test: /mock-ajax/,
                    loader: 'imports-loader?exports=>false'
                },
                {
                    test: /d3.min/,
                    use: [
                        'babel-loader',
                        {
                            loader: 'exports-loader',
                            options: {
                                d3: true
                            }
                        }
                    ]
                },
                {
                    test: /logger/,
                    loader: 'imports-loader?this=>window'
                }
            ]
        },

        resolve: {
            extensions: ['.js', '.jsx', '.json'],
            alias: {
                AjaxPrefix: 'ajax_prefix',
                accessibility: 'accessibility_tools',
                codemirror: 'codemirror-compressed',
                datepair: 'timepicker/datepair',
                'edx-ui-toolkit': 'edx-ui-toolkit/src/', // @TODO: some paths in toolkit are not valid relative paths
                ieshim: 'ie_shim',
                jquery: 'jquery/src/jquery', // Use the non-diqst form of jQuery for better debugging + optimization
                'jquery.flot': 'flot/jquery.flot.min',
                'jquery.ui': 'jquery-ui.min',
                'jquery.tinymce': 'jquery.tinymce.min',
                'jquery.inputnumber': 'html5-input-polyfills/number-polyfill',
                'jquery.qtip': 'jquery.qtip.min',
                'jquery.smoothScroll': 'jquery.smooth-scroll.min',
                'jquery.timepicker': 'timepicker/jquery.timepicker',
                'backbone.associations': 'backbone-associations/backbone-associations-min',
                squire: 'Squire',
                tinymce: 'tinymce',

                // See sinon/webpack interaction weirdness:
                // https://github.com/webpack/webpack/issues/304#issuecomment-272150177
                // (I've tried every other suggestion solution on that page, this
                // was the only one that worked.)
                // eslint-disable-next-line no-path-concat
                sinon: __dirname + '/node_modules/sinon/pkg/sinon.js',
                hls: 'hls.js/dist/hls.js'
            },
            modules: [
                'cms/djangoapps/pipeline_js/js',
                'cms/static',
                'cms/static/cms/js',
                'cms/templates/js',
                'lms/static',
                path.resolve(__dirname),
                'xmodule/js/src',
                'xmodule/assets/word_cloud/src/js',
                'common/static',
                'common/static/coffee/src',
                'common/static/common/js',
                'common/static/common/js/vendor/',
                'common/static/common/js/components',
                'common/static/js/src',
                'common/static/js/vendor/',
                'common/static/js/vendor/jQuery-File-Upload/js/',
                'common/static/js/vendor/tinymce/js/tinymce',
                'node_modules',
                'common/static/xmodule'
            ]
        },

        resolveLoader: {
            alias: {
                text: 'raw-loader' // Compatibility with RequireJSText's text! loader, uses raw-loader under the hood
            }
        },

        externals: {
            $: 'jQuery',
            backbone: 'Backbone',
            canvas: 'canvas',
            gettext: 'gettext',
            jquery: 'jQuery',
            logger: 'Logger',
            underscore: '_',
            URI: 'URI',
            XBlockToXModuleShim: 'XBlockToXModuleShim',
            XModule: 'XModule'
        },

        watchOptions: {
            poll: true
        },

        node: {
            fs: 'empty'
        }

    }
}, {web: builtinBlocksJS}, workerConfig());<|MERGE_RESOLUTION|>--- conflicted
+++ resolved
@@ -77,10 +77,6 @@
             // Studio
             Import: './cms/static/js/features/import/factories/import.js',
             CourseOrLibraryListing: './cms/static/js/features_jsx/studio/CourseOrLibraryListing.jsx',
-<<<<<<< HEAD
-            LibrarySourcedBlockPicker: './xmodule/assets/library_source_block/LibrarySourcedBlockPicker.jsx', // eslint-disable-line max-len
-=======
->>>>>>> 1f7a47a3
             'js/factories/textbooks': './cms/static/js/factories/textbooks.js',
             'js/factories/container': './cms/static/js/factories/container.js',
             'js/factories/context_course': './cms/static/js/factories/context_course.js',
